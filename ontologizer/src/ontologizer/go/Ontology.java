--- conflicted
+++ resolved
@@ -644,11 +644,7 @@
 
 		// try using the primary id
 		Term term = getTerm(termIdString);
-<<<<<<< HEAD
 		if (term != null && !term.isObsolete())
-=======
-		if (term != null && (!term.isObsolete()))
->>>>>>> f744c935
 			return term;
 
 		/*
